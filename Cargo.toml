--- conflicted
+++ resolved
@@ -30,13 +30,8 @@
 [profile.release]
 opt-level = "z"
 codegen-units = 1
-<<<<<<< HEAD
 lto = "fat"
 strip = "debuginfo" # Replace with 'true' to make final executable smaller, but unable to analyze with cargo bloat.
-=======
-lto = "on"
-strip = true # Remove if you want to analyze with cargo-bloat
->>>>>>> a64bdae9
 
 [profile.dev]
 opt-level = "z"
