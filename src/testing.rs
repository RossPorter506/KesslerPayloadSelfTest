--- conflicted
+++ resolved
@@ -5,11 +5,7 @@
 
 use crate::delay_cycles;
 use crate::payload::{PayloadController, PayloadState, PayloadState::*, HeaterState, HeaterState::*, SwitchState};
-<<<<<<< HEAD
 use crate::serial::{SerialWriter, wait_for_any_packet, Printable, read_num, TextColours::*};
-=======
-use crate::serial::{SerialWriter, wait_for_any_packet, Printable};
->>>>>>> d5511c75
 #[allow(unused_imports)]
 use crate::{spi::{*, SckPolarity::*, SckPhase::SampleFirstEdge}, adc::*, digipot::*, dac::*};
 #[allow(unused_imports)]
@@ -583,7 +579,6 @@
         }
         
         calculate_performance_result("Pinpuller current sense",  accuracy,  5, 20)
-<<<<<<< HEAD
     }    
 
     // Connect repeller plate to HVDC tether supply (Pin 3 of S1_TBS) to cover a range of 25-250V 
@@ -626,9 +621,6 @@
         let voltage_result = calculate_performance_result("Repeller voltage", voltage_accuracy, 5, 20);    
         [voltage_result]
     }
-}
-=======
-    } 
 
     pub fn test_aperture_current_sensor<'a, USCI:SerialUsci>(
             payload: &mut PayloadController<{PayloadOn}, {HeaterOn}>,  
@@ -672,7 +664,6 @@
     }   
 }   
 
->>>>>>> d5511c75
 
 /// Tests that require human intervention. These are pass/fail tests.
 pub struct ManualFunctionalTests{}
@@ -784,13 +775,8 @@
         .unwrapped_mul_int(1000); //sqrt(heater_max_power_mw / circuit_resistance_mohm) * 1000;
 }
 
-<<<<<<< HEAD
-mod hvdc_mock {
-    pub const MOCK_TETHER_BIAS_RESISTANCE_OHMS: u32 = 97_671;
-=======
 pub mod hvdc_mock {
     pub const MOCK_TETHER_BIAS_RESISTANCE_OHMS: u32 = 98_150;
->>>>>>> d5511c75
     pub const MOCK_CATHODE_OFFSET_RESISTANCE_OHMS: u32 = 98_300;
 
 }
