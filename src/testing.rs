--- conflicted
+++ resolved
@@ -180,16 +180,10 @@
             payload: &'a mut PayloadController<DONTCARE1, DONTCARE2>, 
             lms_control: &'a mut TetherLMSPins, 
             spi_bus: &'a mut PayloadSPIController,
-<<<<<<< HEAD
-            serial_writer: &mut SerialWriter<USCI>) -> [SensorResult<'a>;3] {
-        let mut ambient_counts: [u16; 3] = [0; 3];
-        let mut on_counts: [u16; 3] = [0; 3];
-=======
             serial_writer: &mut SerialWriter<USCI>){
             //serial_writer: &mut SerialWriter<USCI>) -> [SensorResult<'a>;3] {
         // let mut ambient_counts: [u16; 3] = [0; 3];
         // let mut on_counts: [u16; 3] = [0; 3];
->>>>>>> 46d071ce
 
         // // Enable phototransistors
         // lms_control.lms_led_enable.set_low().ok();
@@ -215,15 +209,9 @@
         // lms_control.lms_receiver_enable.set_low().ok();
         // lms_control.lms_led_enable.set_low().ok();
 
-<<<<<<< HEAD
-        [SensorResult{name: "Length measurement system 1", result: (on_counts[0] > 2*ambient_counts[0])}, 
-         SensorResult{name: "Length measurement system 2", result: (on_counts[1] > 2*ambient_counts[1])}, 
-         SensorResult{name: "Length measurement system 3", result: (on_counts[2] > 2*ambient_counts[2])}]
-=======
         // [SensorResult{name: "Length measurement system 1", result: (on_counts[0] > 2*ambient_counts[0])}, 
         //  SensorResult{name: "Length measurement system 2", result: (on_counts[1] > 2*ambient_counts[1])}, 
         //  SensorResult{name: "Length measurement system 3", result: (on_counts[2] > 2*ambient_counts[2])}]
->>>>>>> 46d071ce
     }
 }
 
