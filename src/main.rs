#![no_main]
#![no_std]
#![allow(dead_code, unused_variables, unused_imports)] // TODO: Remove when ready

#![allow(clippy::upper_case_acronyms, clippy::needless_return)]

#![allow(incomplete_features)]
#![feature(adt_const_params)]
#![feature(const_trait_impl)]

use core::{ops::DerefMut, cell::UnsafeCell};

use critical_section::{with, CriticalSection};
use embedded_hal::{digital::v2::*, timer::{CountDown, self}, blocking::i2c};
use msp430_rt::entry;
use msp430fr2355::{P1, P2, P3, P4, P5, P6, PMM};
<<<<<<< HEAD
#[allow(unused_imports)]
use msp430fr2x5x_hal::{gpio::Batch, pmm::Pmm, watchdog::Wdt, serial::{SerialConfig, StopBits, BitOrder, BitCount, Parity, Loopback, SerialUsci}, clock::{ClockConfig, DcoclkFreqSel, MclkDiv}, fram::Fram};
=======
use msp430fr2x5x_hal::{gpio::Batch, pmm::Pmm, watchdog::Wdt, rtc::{Rtc, RtcDiv}, 
    serial::{SerialConfig, StopBits, BitOrder, BitCount, Parity, Loopback, SerialUsci}, 
    clock::{ClockConfig, DcoclkFreqSel, MclkDiv}, fram::Fram,
    timer::{TimerParts3, TimerConfig, CapCmpTimer3, TBxIV, Timer}};
use nb::block;
>>>>>>> d5511c75
#[allow(unused_imports)]
use ufmt::{uwrite, uwriteln};

#[cfg(debug_assertions)]
use panic_msp430 as _;

#[cfg(not(debug_assertions))]
use panic_never as _;

pub mod pcb_common; // pcb_mapping re-exports these values, so no need to interact with this file.
// This line lets every other file do 'use pcb_mapping', we only have to change the version once here.
mod pcb_mapping { include!("pcb_v7_mapping.rs"); }

use pcb_mapping::{PayloadControlPins, PayloadSPIBitBangPins, DebugSerialPins, LEDPins, PinpullerActivationPins, TetherLMSPins, DeploySensePins, PayloadPeripherals, PayloadSPIChipSelectPins, power_supply_limits::HEATER_MIN_VOLTAGE_MILLIVOLTS};
mod spi; use spi::{PayloadSPIController, PayloadSPI, SckPhase::SampleFirstEdge, SckPolarity::IdleLow};
mod dac; use dac::DAC;
mod adc; use adc::{ApertureADC, MiscADC, TemperatureADC, TetherADC};
mod digipot; use digipot::Digipot;
mod payload; use payload::{PayloadBuilder, SwitchState, PayloadState, PayloadState::*, HeaterState, HeaterState::*};
mod serial; use serial::SerialWriter;
mod tvac;

#[allow(unused_imports)]
mod testing; use testing::{AutomatedFunctionalTests, AutomatedPerformanceTests, ManualFunctionalTests, ManualPerformanceTests};
use void::ResultVoidExt;

use crate::{pcb_mapping::power_supply_limits::{CATHODE_OFFSET_MAX_VOLTAGE_MILLIVOLTS, TETHER_BIAS_MAX_VOLTAGE_MILLIVOLTS, HEATER_MAX_VOLTAGE_MILLIVOLTS}, payload::PayloadController};

#[allow(unused_mut)]
#[entry]
fn main() -> !{
    if let Some(periph) = msp430fr2355::Peripherals::take() {
        let _wdt = Wdt::constrain(periph.WDT_A);
        
        let (payload_spi_pins, 
            mut pinpuller_pins, 
            mut led_pins, 
            mut payload_control_pins, 
            mut lms_control_pins, 
            mut deploy_sense_pins, 
            mut payload_peripheral_cs_pins, 
            debug_serial_pins) = collect_pins(periph.PMM, periph.P1, periph.P2, periph.P3, periph.P4, periph.P5, periph.P6);
        
        lms_control_pins.lms_led_enable.set_low().ok();
        led_pins.green_led.toggle().ok();
        payload_peripheral_cs_pins.dac.set_high().ok();
        payload_control_pins.payload_enable.set_high().ok(); // Enable payload so DAC can hear it's reference selection that happens during collection
        delay_cycles(100_000);
        
        // As the bus's idle state is part of it's type, peripherals will not accept an incorrectly configured bus
        // The SPI controller handles all of this for us. All we need to do is call .borrow() to get a mutable reference to it
        let mut payload_spi_controller = PayloadSPIController::new(payload_spi_pins);

        // Collate peripherals into a single struct
        let payload_peripherals = collect_payload_peripherals(payload_peripheral_cs_pins, &mut payload_spi_controller);
        // Create an object to manage payload state
        let mut payload = PayloadBuilder::build(payload_peripherals, payload_control_pins).into_enabled_payload().into_enabled_heater();
        
        let mut fram = Fram::new(periph.FRCTL);

        let (smclk, aclk) = ClockConfig::new(periph.CS)
            .mclk_dcoclk(DcoclkFreqSel::_1MHz, MclkDiv::_1)
            .smclk_on(msp430fr2x5x_hal::clock::SmclkDiv::_1)
            .freeze(&mut fram);
        for _ in 0..2 {msp430::asm::nop();} // seems to be some weird bug with clock selection. MSP hangs in release mode when this is removed.      
        
        let parts = TimerParts3::new(
            periph.TB0,
            TimerConfig::aclk(&aclk),
        );
        let mut timer = parts.timer;

        led_pins.yellow_led.toggle().ok();

        let (serial_tx_pin, mut serial_rx_pin) = SerialConfig::new(  
            periph.E_USCI_A1,
            BitOrder::LsbFirst,
            BitCount::EightBits,
            StopBits::OneStopBit,
            Parity::NoParity,
            Loopback::NoLoop,
            115200)
            .use_smclk(&smclk)
            .split(debug_serial_pins.tx, debug_serial_pins.rx);

        led_pins.red_led.toggle().ok();
        // Wrapper struct so we can use ufmt traits like uwrite! and uwriteln!
        let mut serial_writer = SerialWriter::new(serial_tx_pin);
        
<<<<<<< HEAD
        AutomatedFunctionalTests::full_system_test(&mut payload, &mut pinpuller_pins, &mut lms_control_pins, &mut payload_spi_controller, &mut serial_writer);
        AutomatedPerformanceTests::full_system_test(&mut payload, &mut pinpuller_pins, &mut payload_spi_controller, &mut serial_writer);
        ManualFunctionalTests::full_system_test(&deploy_sense_pins, &mut serial_writer, &mut serial_rx_pin);
        //ManualPerformanceTests::test_heater_voltage(&mut payload, &mut payload_spi_controller, &mut serial_writer, &mut serial_rx_pin);

=======
        tvac::aperture_current_sense_validation(serial_writer, &mut payload, payload_spi_controller);
>>>>>>> d5511c75
        let mut payload = payload.into_disabled_heater().into_disabled_payload();
        
        #[allow(clippy::empty_loop)] loop{}
    }
    
    else {#[allow(clippy::empty_loop)] loop{}}
}

fn idle_loop(led_pins: &mut LEDPins) -> ! {
    let mut counter: u8 = 0;
    loop {
        snake_leds(&mut counter, led_pins);
        //uwrite!(serial_writer, "Hello, World!\r\n").ok();
        delay_cycles(45000);
    }
}

fn delay_cycles(num_cycles: u32){ //approximate delay fn
    let delay = (6*num_cycles)/128;
    for _ in 0..delay {
        msp430::asm::nop()
    }
}

fn snake_leds(n: &mut u8, led_pins: &mut LEDPins){
    *n = (*n + 1) % 4;
    match n {
        1 => led_pins.green_led.toggle().ok(),
        2 => led_pins.yellow_led.toggle().ok(),
        3 => led_pins.red_led.toggle().ok(),
        _ => Some(()),
    };
}

fn collect_payload_peripherals(cs_pins: PayloadSPIChipSelectPins, payload_spi_bus: &mut PayloadSPIController) -> PayloadPeripherals{
    // Note that the peripherals gain ownership of their associated pins
    let digipot = Digipot::new(cs_pins.digipot);
    let dac = DAC::new(cs_pins.dac, payload_spi_bus.borrow());
    let tether_adc = TetherADC::new(cs_pins.tether_adc);
    let temperature_adc = TemperatureADC::new(cs_pins.temperature_adc);
    let misc_adc = MiscADC::new(cs_pins.misc_adc);
    let aperture_adc = ApertureADC::new(cs_pins.aperture_adc);
    PayloadPeripherals { digipot, dac, tether_adc, temperature_adc, misc_adc, aperture_adc }
}

// Takes raw port peripherals and returns actually useful pin collections 
fn collect_pins(pmm: PMM, p1: P1, p2: P2, p3: P3, p4: P4, p5: P5, p6: P6) -> (
    PayloadSPIBitBangPins,
    PinpullerActivationPins,
    LEDPins,
    PayloadControlPins,
    TetherLMSPins,
    DeploySensePins,
    PayloadSPIChipSelectPins,
    DebugSerialPins){

let pmm = Pmm::new(pmm);
let port1 = Batch::new(p1).split(&pmm);
let port2 = Batch::new(p2).split(&pmm);
let port3 = Batch::new(p3).split(&pmm);
let port4 = Batch::new(p4).split(&pmm);
let port5 = Batch::new(p5).split(&pmm);
let port6 = Batch::new(p6).split(&pmm);

let payload_spi_pins = PayloadSPIBitBangPins {
    miso: port4.pin7.pullup(),
    mosi: port4.pin6.to_output(),
    sck:  port4.pin5.to_output(),};

let pinpuller_pins = PinpullerActivationPins{ 
    burn_wire_1:        port3.pin2.to_output(),
    burn_wire_1_backup: port3.pin3.to_output(),
    burn_wire_2:        port5.pin0.to_output(),
    burn_wire_2_backup: port5.pin1.to_output(),};

let led_pins = LEDPins{
    red_led: port2.pin1.to_output(), 
    yellow_led: port2.pin2.to_output(), 
    green_led: port2.pin3.to_output(),};

let payload_control_pins = PayloadControlPins{   
    payload_enable: port6.pin6.to_output(),
    heater_enable: port4.pin4.to_output(), 
    cathode_switch: port3.pin0.to_output(), 
    tether_switch: port6.pin1.to_output(),};

let lms_control_pins = TetherLMSPins{   
    lms_receiver_enable: port3.pin4.to_output(), 
    lms_led_enable:      port3.pin5.to_output(),};

let deploy_sense_pins = DeploySensePins{
    endmass_sense_1: port5.pin2.pulldown(),
    endmass_sense_2: port3.pin1.pulldown(),
    pinpuller_sense: port5.pin3.pullup()};

    // in lieu of stateful output pins, constructor sets all pins high, 
let payload_peripheral_cs_pins = PayloadSPIChipSelectPins::new(
    port6.pin4.to_output(), 
    port6.pin3.to_output(), 
    port6.pin2.to_output(), 
    port6.pin0.to_output(), 
    port5.pin4.to_output(), 
    port1.pin3.to_output());

let debug_serial_pins = DebugSerialPins{
    rx: port4.pin2.to_output().to_alternate1(),
    tx: port4.pin3.to_output().to_alternate1(),};

(payload_spi_pins, pinpuller_pins, led_pins, payload_control_pins, lms_control_pins, deploy_sense_pins, payload_peripheral_cs_pins, debug_serial_pins)
}

// The compiler will emit calls to the abort() compiler intrinsic if debug assertions are
// enabled (default for dev profile). MSP430 does not actually have meaningful abort() support
// so for now, we create our own in each application where debug assertions are present.
#[no_mangle]
extern "C" fn abort() -> ! {
    panic!();
}<|MERGE_RESOLUTION|>--- conflicted
+++ resolved
@@ -14,16 +14,11 @@
 use embedded_hal::{digital::v2::*, timer::{CountDown, self}, blocking::i2c};
 use msp430_rt::entry;
 use msp430fr2355::{P1, P2, P3, P4, P5, P6, PMM};
-<<<<<<< HEAD
-#[allow(unused_imports)]
-use msp430fr2x5x_hal::{gpio::Batch, pmm::Pmm, watchdog::Wdt, serial::{SerialConfig, StopBits, BitOrder, BitCount, Parity, Loopback, SerialUsci}, clock::{ClockConfig, DcoclkFreqSel, MclkDiv}, fram::Fram};
-=======
 use msp430fr2x5x_hal::{gpio::Batch, pmm::Pmm, watchdog::Wdt, rtc::{Rtc, RtcDiv}, 
     serial::{SerialConfig, StopBits, BitOrder, BitCount, Parity, Loopback, SerialUsci}, 
     clock::{ClockConfig, DcoclkFreqSel, MclkDiv}, fram::Fram,
     timer::{TimerParts3, TimerConfig, CapCmpTimer3, TBxIV, Timer}};
 use nb::block;
->>>>>>> d5511c75
 #[allow(unused_imports)]
 use ufmt::{uwrite, uwriteln};
 
@@ -113,15 +108,10 @@
         // Wrapper struct so we can use ufmt traits like uwrite! and uwriteln!
         let mut serial_writer = SerialWriter::new(serial_tx_pin);
         
-<<<<<<< HEAD
         AutomatedFunctionalTests::full_system_test(&mut payload, &mut pinpuller_pins, &mut lms_control_pins, &mut payload_spi_controller, &mut serial_writer);
         AutomatedPerformanceTests::full_system_test(&mut payload, &mut pinpuller_pins, &mut payload_spi_controller, &mut serial_writer);
         ManualFunctionalTests::full_system_test(&deploy_sense_pins, &mut serial_writer, &mut serial_rx_pin);
-        //ManualPerformanceTests::test_heater_voltage(&mut payload, &mut payload_spi_controller, &mut serial_writer, &mut serial_rx_pin);
-
-=======
-        tvac::aperture_current_sense_validation(serial_writer, &mut payload, payload_spi_controller);
->>>>>>> d5511c75
+
         let mut payload = payload.into_disabled_heater().into_disabled_payload();
         
         #[allow(clippy::empty_loop)] loop{}
