--- conflicted
+++ resolved
@@ -112,11 +112,10 @@
         // AutomatedFunctionalTests::full_system_test(&mut payload, &mut pinpuller_pins, &mut lms_control_pins, &mut payload_spi_controller, &mut serial_writer);
 
         
-<<<<<<< HEAD
-        // Name of test
-        uwriteln!(serial_writer, "========== VACUUM CHAMBER - APERTURE CURRENT SENSE VALIDATION FIRMWARE ==========").ok();
-        uwriteln!(serial_writer, "").ok();
-        delay_cycles(2_000_000);
+        // // Name of test
+        // uwriteln!(serial_writer, "========== VACUUM CHAMBER - APERTURE CURRENT SENSE VALIDATION FIRMWARE ==========").ok();
+        // uwriteln!(serial_writer, "").ok();
+        // delay_cycles(2_000_000);
 
 
         // Automated performance test to ensure setup is correct
@@ -172,44 +171,7 @@
         AutomatedPerformanceTests::test_aperture_current_sensor(&mut payload, &mut payload_spi_controller,&mut serial_writer);
         payload.into_disabled_heater().into_disabled_payload();
         uwriteln!(serial_writer, "========== TEST COMPLETE ==========").ok();
-=======
-        // // Name of test
-        // uwriteln!(serial_writer, "========== VACUUM CHAMBER - APERTURE CURRENT SENSE VALIDATION FIRMWARE ==========").ok();
-        // uwriteln!(serial_writer, "").ok();
-        // delay_cycles(2_000_000);
-
-
-        // // Automated performance test to ensure setup is correct
-        // uwriteln!(serial_writer, "========== AUTOMATED PERFORMANCE TEST START ==========").ok();
-        // let fn_arr = [AutomatedPerformanceTests::test_cathode_offset_voltage];
-        // for sensor_fn in fn_arr.iter(){
-        //     uwriteln!(serial_writer, "{}", sensor_fn(&mut payload, &mut payload_spi_controller, &mut serial_writer)).ok();
-        // }
-        // uwriteln!(serial_writer, "========== AUTOMATED PERFORMANCE TEST COMPLETE ==========").ok();
-        // uwriteln!(serial_writer, "").ok();
-        // delay_cycles(2_000_000);
-
-        // // // Warning to switch off power supply if the test specimen is not in vacuum
-        // uwriteln!(serial_writer, "========== If the vacuum chamber is not depressurised, please turn off power supply now ==========").ok();
-        // uwriteln!(serial_writer, "").ok();
-        // delay_cycles(5_000_000);
-        // uwriteln!(serial_writer, "========== The vacuum test will initiate in T-: ==========").ok();
->>>>>>> 46d071ce
-        
-        // for i in 0..20{
-        //     uwriteln!(serial_writer, "========== {} s ==========", 20-i).ok();
-        //     delay_cycles(1_000_000);
-        // }        
-
-        // // Perform electron emission test
-        // AutomatedPerformanceTests::test_aperture_current_sensor(&mut payload, &mut payload_spi_controller,&mut serial_writer);
-        // payload.into_disabled_heater().into_disabled_payload();
-        // uwriteln!(serial_writer, "========== TEST COMPLETE ==========").ok();
-
-        // test_board_aperture_current_sensor(&mut payload, &mut payload_spi_controller, &mut serial_rx_pin, &mut serial_writer);
-        // AutomatedFunctionalTests::temperature_adc_functional_test(&mut payload, &mut paylo);
-        AutomatedFunctionalTests::full_system_test(&mut payload, &mut pinpuller_pins, &mut lms_control_pins, &mut payload_spi_controller, &mut serial_writer);
-// 
+        
         #[allow(clippy::empty_loop)] loop{}
     }
     
@@ -295,11 +257,7 @@
     tether_switch: port6.pin1.to_output(),};
 
 let lms_control_pins = TetherLMSPins{   
-<<<<<<< HEAD
     // lms_receiver_enable: port3.pin4.to_output(), 
-=======
-    //lms_receiver_enable: port3.pin4.to_output(), 
->>>>>>> 46d071ce
     lms_led_enable:      port3.pin5.to_output(),};
 
 let deploy_sense_pins = DeploySensePins{
@@ -313,11 +271,7 @@
     port6.pin3.to_output(), 
     port6.pin2.to_output(), 
     port6.pin0.to_output(), 
-<<<<<<< HEAD
     port5.pin4.to_output(), 
-=======
-    port5.pin4.to_output(),
->>>>>>> 46d071ce
     port3.pin4.to_output(),);
 
 let debug_serial_pins = DebugSerialPins{
