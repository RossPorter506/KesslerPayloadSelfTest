--- conflicted
+++ resolved
@@ -52,39 +52,7 @@
 fn main() -> ! {
     let board = configure_board();
 
-<<<<<<< HEAD
-        let (smclk, aclk) = ClockConfig::new(periph.CS)
-            .mclk_dcoclk(DcoclkFreqSel::_1MHz, MclkDiv::_1)
-            .smclk_on(msp430fr2x5x_hal::clock::SmclkDiv::_1)
-            .freeze(&mut fram);
-        for _ in 0..2 {msp430::asm::nop();} // seems to be some weird bug with clock selection. MSP hangs in release mode when this is removed.      
-        
-        let parts = TimerParts3::new(
-            periph.TB0,
-            TimerConfig::aclk(&aclk),
-        );
-        let mut timer = parts.timer;
-
-        led_pins.yellow_led.toggle().ok();
-
-        let (serial_tx_pin, mut serial_reader) = SerialConfig::new(  
-            periph.E_USCI_A1,
-            BitOrder::LsbFirst,
-            BitCount::EightBits,
-            StopBits::OneStopBit,
-            Parity::NoParity,
-            Loopback::NoLoop,
-            115200)
-            .use_smclk(&smclk)
-            .split(debug_serial_pins.tx, debug_serial_pins.rx);
-
-        led_pins.red_led.toggle().ok();
-        // Wrapper struct so we can use ufmt traits like uwrite! and uwriteln!
-        let mut serial_writer = SerialWriter::new(serial_tx_pin);
-
-        tvac::tvac_test(payload, &mut serial_writer, pinpuller_pins, payload_spi_controller, led_pins, timer, lms_control_pins);
-=======
-    let mut board = testing::self_test(board);
+    tvac::tvac_test(board);
 
     idle_loop(&mut board.led_pins);
 }
@@ -110,7 +78,6 @@
     // As the bus's idle state is part of it's type, peripherals will not accept an incorrectly configured bus
     // The SPI controller handles all of this for us. All we need to do is call .borrow() to get a mutable reference to it
     let payload_spi_controller = PayloadSPIController::new(payload_spi_pins);
->>>>>>> 85bf46c6
 
     // Collate peripherals into a single struct
     let payload_peripherals = collect_payload_peripherals(payload_peripheral_cs_pins);
