#![no_main]
#![no_std]
#![allow(dead_code, unused_variables, unused_imports)] // TODO: Remove when ready

#![allow(clippy::upper_case_acronyms, clippy::needless_return)]

#![allow(incomplete_features)]
#![feature(adt_const_params)]
#![feature(const_trait_impl)]

use core::{ops::DerefMut, cell::UnsafeCell};

use critical_section::{with, CriticalSection};
use embedded_hal::{digital::v2::*, timer::{CountDown, self}, blocking::i2c};
use msp430_rt::entry;
use msp430fr2355::{P1, P2, P3, P4, P5, P6, PMM};
use msp430fr2x5x_hal::{gpio::Batch, pmm::Pmm, watchdog::Wdt, rtc::{Rtc, RtcDiv}, 
    serial::{SerialConfig, StopBits, BitOrder, BitCount, Parity, Loopback, SerialUsci}, 
    clock::{ClockConfig, DcoclkFreqSel, MclkDiv}, fram::Fram,
    timer::{TimerParts3, TimerConfig, CapCmpTimer3, TBxIV, Timer}};
use nb::block;
#[allow(unused_imports)]
use ufmt::{uwrite, uwriteln};

#[cfg(debug_assertions)]
use panic_msp430 as _;

#[cfg(not(debug_assertions))]
use panic_never as _;

pub mod pcb_common; // pcb_mapping re-exports these values, so no need to interact with this file.
// This line lets every other file do 'use pcb_mapping', we only have to change the version once here.
mod pcb_mapping { include!("pcb_v7_mapping.rs"); }

use pcb_mapping::{PayloadControlPins, PayloadSPIBitBangPins, DebugSerialPins, LEDPins, PinpullerActivationPins, TetherLMSPins, DeploySensePins, PayloadPeripherals, PayloadSPIChipSelectPins, power_supply_limits::HEATER_MIN_VOLTAGE_MILLIVOLTS};
mod spi; use spi::{PayloadSPIController, PayloadSPI, SckPhase::SampleFirstEdge, SckPolarity::IdleLow};
mod dac; use dac::DAC;
mod adc; use adc::{ApertureADC, MiscADC, TemperatureADC, TetherADC};
mod digipot; use digipot::Digipot;
mod payload; use payload::{PayloadBuilder, SwitchState, PayloadState, PayloadState::*, HeaterState, HeaterState::*};
mod serial; use serial::SerialWriter;
mod tvac;

#[allow(unused_imports)]
mod testing; use testing::{AutomatedFunctionalTests, AutomatedPerformanceTests, ManualFunctionalTests, ManualPerformanceTests};
use void::ResultVoidExt;

use crate::{pcb_mapping::power_supply_limits::{CATHODE_OFFSET_MAX_VOLTAGE_MILLIVOLTS, TETHER_BIAS_MAX_VOLTAGE_MILLIVOLTS, HEATER_MAX_VOLTAGE_MILLIVOLTS}, payload::PayloadController};

#[allow(unused_mut)]
#[entry]
fn main() -> !{
    if let Some(periph) = msp430fr2355::Peripherals::take() {
        let _wdt = Wdt::constrain(periph.WDT_A);
        
        let (payload_spi_pins, 
            mut pinpuller_pins, 
            mut led_pins, 
            mut payload_control_pins, 
            mut lms_control_pins, 
            mut deploy_sense_pins, 
            mut payload_peripheral_cs_pins, 
            debug_serial_pins) = collect_pins(periph.PMM, periph.P1, periph.P2, periph.P3, periph.P4, periph.P5, periph.P6);
        
        lms_control_pins.lms_led_enable.set_low().ok();
        led_pins.green_led.toggle().ok();
        delay_cycles(100_000);
        
        // As the bus's idle state is part of it's type, peripherals will not accept an incorrectly configured bus
        // The SPI controller handles all of this for us. All we need to do is call .borrow() to get a mutable reference to it
        let mut payload_spi_controller = PayloadSPIController::new(payload_spi_pins);

        // Collate peripherals into a single struct
        let payload_peripherals = collect_payload_peripherals(payload_peripheral_cs_pins);
        // Create an object to manage payload state
        let mut payload = PayloadBuilder::build(payload_peripherals, payload_control_pins);
        
        let mut fram = Fram::new(periph.FRCTL);

        let (smclk, aclk) = ClockConfig::new(periph.CS)
            .mclk_dcoclk(DcoclkFreqSel::_1MHz, MclkDiv::_1)
            .smclk_on(msp430fr2x5x_hal::clock::SmclkDiv::_1)
            .freeze(&mut fram);
        for _ in 0..2 {msp430::asm::nop();} // seems to be some weird bug with clock selection. MSP hangs in release mode when this is removed.      
        
        let parts = TimerParts3::new(
            periph.TB0,
            TimerConfig::aclk(&aclk),
        );
        let mut timer = parts.timer;

        led_pins.yellow_led.toggle().ok();

        let (serial_tx_pin, mut serial_reader) = SerialConfig::new(  
            periph.E_USCI_A1,
            BitOrder::LsbFirst,
            BitCount::EightBits,
            StopBits::OneStopBit,
            Parity::NoParity,
            Loopback::NoLoop,
            115200)
            .use_smclk(&smclk)
            .split(debug_serial_pins.tx, debug_serial_pins.rx);

        led_pins.red_led.toggle().ok();
        // Wrapper struct so we can use ufmt traits like uwrite! and uwriteln!
        let mut serial_writer = SerialWriter::new(serial_tx_pin);
<<<<<<< HEAD

        tvac::tvac_test(payload, &mut serial_writer, pinpuller_pins, payload_spi_controller, led_pins, timer, lms_control_pins);
=======
        
        let payload = testing::self_test(payload, &mut pinpuller_pins, &mut lms_control_pins, &mut payload_spi_controller, 
           &mut deploy_sense_pins, &mut serial_writer, &mut serial_reader);
>>>>>>> a11773a2

        idle_loop(&mut led_pins);
    }
    
    else {#[allow(clippy::empty_loop)] loop{}}
}

fn idle_loop(led_pins: &mut LEDPins) -> ! {
    let mut counter: u8 = 0;
    loop {
        snake_leds(&mut counter, led_pins);
        //uwrite!(serial_writer, "Hello, World!\r\n").ok();
        delay_cycles(45000);
    }
}

fn delay_cycles(num_cycles: u32){ //approximate delay fn
    let delay = (6*num_cycles)/128;
    for _ in 0..delay {
        msp430::asm::nop()
    }
}

fn snake_leds(n: &mut u8, led_pins: &mut LEDPins){
    *n = (*n + 1) % 4;
    match n {
        1 => led_pins.green_led.toggle().ok(),
        2 => led_pins.yellow_led.toggle().ok(),
        3 => led_pins.red_led.toggle().ok(),
        _ => Some(()),
    };
}

fn collect_payload_peripherals(cs_pins: PayloadSPIChipSelectPins) -> PayloadPeripherals{
    // Note that the peripherals gain ownership of their associated pins
    let digipot = Digipot::new(cs_pins.digipot);
    let dac = DAC::new(cs_pins.dac);
    let tether_adc = TetherADC::new(cs_pins.tether_adc);
    let temperature_adc = TemperatureADC::new(cs_pins.temperature_adc);
    let misc_adc = MiscADC::new(cs_pins.misc_adc);
    let aperture_adc = ApertureADC::new(cs_pins.aperture_adc);
    PayloadPeripherals { digipot, dac, tether_adc, temperature_adc, misc_adc, aperture_adc }
}

// Takes raw port peripherals and returns actually useful pin collections 
fn collect_pins(pmm: PMM, p1: P1, p2: P2, p3: P3, p4: P4, p5: P5, p6: P6) -> (
    PayloadSPIBitBangPins,
    PinpullerActivationPins,
    LEDPins,
    PayloadControlPins,
    TetherLMSPins,
    DeploySensePins,
    PayloadSPIChipSelectPins,
    DebugSerialPins){

let pmm = Pmm::new(pmm);
let port1 = Batch::new(p1).split(&pmm);
let port2 = Batch::new(p2).split(&pmm);
let port3 = Batch::new(p3).split(&pmm);
let port4 = Batch::new(p4).split(&pmm);
let port5 = Batch::new(p5).split(&pmm);
let port6 = Batch::new(p6).split(&pmm);

let payload_spi_pins = PayloadSPIBitBangPins {
    miso: port4.pin7.pullup(),
    mosi: port4.pin6.to_output(),
    sck:  port4.pin5.to_output(),};

let pinpuller_pins = PinpullerActivationPins{ 
    burn_wire_1:        port3.pin2.to_output(),
    burn_wire_1_backup: port3.pin3.to_output(),
    burn_wire_2:        port5.pin0.to_output(),
    burn_wire_2_backup: port5.pin1.to_output(),};

let led_pins = LEDPins{
    red_led: port2.pin1.to_output(), 
    yellow_led: port2.pin2.to_output(), 
    green_led: port2.pin3.to_output(),};

let payload_control_pins = PayloadControlPins{   
    payload_enable: port6.pin6.to_output(),
    heater_enable: port4.pin4.to_output(), 
    cathode_switch: port3.pin0.to_output(), 
    tether_switch: port6.pin1.to_output(),};

let lms_control_pins = TetherLMSPins{   
    lms_receiver_enable: port3.pin4.to_output(), 
    lms_led_enable:      port3.pin5.to_output(),};

let deploy_sense_pins = DeploySensePins{
    endmass_sense_1: port5.pin2.pulldown(),
    endmass_sense_2: port3.pin1.pulldown(),
    pinpuller_sense: port5.pin3.pullup()};

    // in lieu of stateful output pins, constructor sets all pins high, 
let payload_peripheral_cs_pins = PayloadSPIChipSelectPins::new(
    port6.pin4.to_output(), 
    port6.pin3.to_output(), 
    port6.pin2.to_output(), 
    port6.pin0.to_output(), 
    port5.pin4.to_output(), 
    port1.pin3.to_output());

let debug_serial_pins = DebugSerialPins{
    rx: port4.pin2.to_output().to_alternate1(),
    tx: port4.pin3.to_output().to_alternate1(),};

(payload_spi_pins, pinpuller_pins, led_pins, payload_control_pins, lms_control_pins, deploy_sense_pins, payload_peripheral_cs_pins, debug_serial_pins)
}

// The compiler will emit calls to the abort() compiler intrinsic if debug assertions are
// enabled (default for dev profile). MSP430 does not actually have meaningful abort() support
// so for now, we create our own in each application where debug assertions are present.
#[no_mangle]
extern "C" fn abort() -> ! {
    panic!();
}<|MERGE_RESOLUTION|>--- conflicted
+++ resolved
@@ -105,14 +105,8 @@
         led_pins.red_led.toggle().ok();
         // Wrapper struct so we can use ufmt traits like uwrite! and uwriteln!
         let mut serial_writer = SerialWriter::new(serial_tx_pin);
-<<<<<<< HEAD
 
         tvac::tvac_test(payload, &mut serial_writer, pinpuller_pins, payload_spi_controller, led_pins, timer, lms_control_pins);
-=======
-        
-        let payload = testing::self_test(payload, &mut pinpuller_pins, &mut lms_control_pins, &mut payload_spi_controller, 
-           &mut deploy_sense_pins, &mut serial_writer, &mut serial_reader);
->>>>>>> a11773a2
 
         idle_loop(&mut led_pins);
     }
